{
  "nodes": {
    "flake-utils": {
      "inputs": {
        "systems": "systems"
      },
      "locked": {
<<<<<<< HEAD
        "lastModified": 1687171271,
        "narHash": "sha256-BJlq+ozK2B1sJDQXS3tzJM5a+oVZmi1q0FlBK/Xqv7M=",
        "owner": "numtide",
        "repo": "flake-utils",
        "rev": "abfb11bd1aec8ced1c9bb9adfe68018230f4fb3c",
=======
        "lastModified": 1701680307,
        "narHash": "sha256-kAuep2h5ajznlPMD9rnQyffWG8EM/C73lejGofXvdM8=",
        "owner": "numtide",
        "repo": "flake-utils",
        "rev": "4022d587cbbfd70fe950c1e2083a02621806a725",
>>>>>>> 7fdb03e1
        "type": "github"
      },
      "original": {
        "owner": "numtide",
        "repo": "flake-utils",
        "type": "github"
      }
    },
    "nix-filter": {
      "locked": {
        "lastModified": 1687178632,
        "narHash": "sha256-HS7YR5erss0JCaUijPeyg2XrisEb959FIct3n2TMGbE=",
        "owner": "numtide",
        "repo": "nix-filter",
        "rev": "d90c75e8319d0dd9be67d933d8eb9d0894ec9174",
        "type": "github"
      },
      "original": {
        "owner": "numtide",
        "repo": "nix-filter",
        "type": "github"
      }
    },
    "nixpkgs": {
      "locked": {
<<<<<<< HEAD
        "lastModified": 1687274257,
        "narHash": "sha256-TutzPriQcZ8FghDhEolnHcYU2oHIG5XWF+/SUBNnAOE=",
        "owner": "NixOS",
        "repo": "nixpkgs",
        "rev": "2c9ecd1f0400076a4d6b2193ad468ff0a7e7fdc5",
=======
        "lastModified": 1704161960,
        "narHash": "sha256-QGua89Pmq+FBAro8NriTuoO/wNaUtugt29/qqA8zeeM=",
        "owner": "NixOS",
        "repo": "nixpkgs",
        "rev": "63143ac2c9186be6d9da6035fa22620018c85932",
>>>>>>> 7fdb03e1
        "type": "github"
      },
      "original": {
        "owner": "NixOS",
        "ref": "nixpkgs-unstable",
        "repo": "nixpkgs",
        "type": "github"
      }
    },
    "registry-crates-io": {
      "flake": false,
      "locked": {
<<<<<<< HEAD
        "lastModified": 1687368692,
        "narHash": "sha256-vea7/HoWjB2HQOTaTB4n6ONRCdEmfeBSKUr2QI2ciTs=",
        "owner": "rust-lang",
        "repo": "crates.io-index",
        "rev": "a27258f846f596645399e0868d6d9fe7d0a7f65f",
=======
        "lastModified": 1704732624,
        "narHash": "sha256-FWX5JX33ievm6JuIEp1lI5EPndYt8s6anU+fQBYuFKc=",
        "owner": "rust-lang",
        "repo": "crates.io-index",
        "rev": "4445fa0011e6ff9989985651bec57eb4cbefcadd",
>>>>>>> 7fdb03e1
        "type": "github"
      },
      "original": {
        "owner": "rust-lang",
        "repo": "crates.io-index",
        "type": "github"
      }
    },
    "root": {
      "inputs": {
        "flake-utils": "flake-utils",
        "nix-filter": "nix-filter",
        "nixpkgs": "nixpkgs",
        "registry-crates-io": "registry-crates-io"
      }
    },
    "systems": {
      "locked": {
        "lastModified": 1681028828,
        "narHash": "sha256-Vy1rq5AaRuLzOxct8nz4T6wlgyUR7zLU309k9mBC768=",
        "owner": "nix-systems",
        "repo": "default",
        "rev": "da67096a3b9bf56a91d16901293e51ba5b49a27e",
        "type": "github"
      },
      "original": {
        "owner": "nix-systems",
        "repo": "default",
        "type": "github"
      }
    }
  },
  "root": "root",
  "version": 7
}<|MERGE_RESOLUTION|>--- conflicted
+++ resolved
@@ -5,19 +5,11 @@
         "systems": "systems"
       },
       "locked": {
-<<<<<<< HEAD
-        "lastModified": 1687171271,
-        "narHash": "sha256-BJlq+ozK2B1sJDQXS3tzJM5a+oVZmi1q0FlBK/Xqv7M=",
-        "owner": "numtide",
-        "repo": "flake-utils",
-        "rev": "abfb11bd1aec8ced1c9bb9adfe68018230f4fb3c",
-=======
         "lastModified": 1701680307,
         "narHash": "sha256-kAuep2h5ajznlPMD9rnQyffWG8EM/C73lejGofXvdM8=",
         "owner": "numtide",
         "repo": "flake-utils",
         "rev": "4022d587cbbfd70fe950c1e2083a02621806a725",
->>>>>>> 7fdb03e1
         "type": "github"
       },
       "original": {
@@ -43,19 +35,11 @@
     },
     "nixpkgs": {
       "locked": {
-<<<<<<< HEAD
-        "lastModified": 1687274257,
-        "narHash": "sha256-TutzPriQcZ8FghDhEolnHcYU2oHIG5XWF+/SUBNnAOE=",
-        "owner": "NixOS",
-        "repo": "nixpkgs",
-        "rev": "2c9ecd1f0400076a4d6b2193ad468ff0a7e7fdc5",
-=======
         "lastModified": 1704161960,
         "narHash": "sha256-QGua89Pmq+FBAro8NriTuoO/wNaUtugt29/qqA8zeeM=",
         "owner": "NixOS",
         "repo": "nixpkgs",
         "rev": "63143ac2c9186be6d9da6035fa22620018c85932",
->>>>>>> 7fdb03e1
         "type": "github"
       },
       "original": {
@@ -68,19 +52,11 @@
     "registry-crates-io": {
       "flake": false,
       "locked": {
-<<<<<<< HEAD
-        "lastModified": 1687368692,
-        "narHash": "sha256-vea7/HoWjB2HQOTaTB4n6ONRCdEmfeBSKUr2QI2ciTs=",
-        "owner": "rust-lang",
-        "repo": "crates.io-index",
-        "rev": "a27258f846f596645399e0868d6d9fe7d0a7f65f",
-=======
         "lastModified": 1704732624,
         "narHash": "sha256-FWX5JX33ievm6JuIEp1lI5EPndYt8s6anU+fQBYuFKc=",
         "owner": "rust-lang",
         "repo": "crates.io-index",
         "rev": "4445fa0011e6ff9989985651bec57eb4cbefcadd",
->>>>>>> 7fdb03e1
         "type": "github"
       },
       "original": {
